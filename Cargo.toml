--- conflicted
+++ resolved
@@ -18,13 +18,8 @@
 uom = { version = "0.35.0", optional = true}
 
 [dev-dependencies]
-<<<<<<< HEAD
-env_logger = "0.9.0"
+env_logger = "0.10.0"
 tokio = { version = "1.20.1", features = ["macros", "rt-multi-thread"] }
 
 [features]
-si = ["dep:uom"]
-=======
-env_logger = "0.10.0"
-tokio = { version = "1.20.1", features = ["macros", "rt-multi-thread"] }
->>>>>>> 92c039e8
+si = ["dep:uom"]