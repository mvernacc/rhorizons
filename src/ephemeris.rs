--- conflicted
+++ resolved
@@ -14,15 +14,12 @@
 /// | RG              | Range; distance from coordinate center          | km                    |
 /// | RR              | Range-rate; radial velocity wrt coord. center   | km/sec                |
 #[derive(Debug, PartialEq)]
-<<<<<<< HEAD
 pub struct EphemerisVectorItem {
-=======
-pub struct EphemerisItem {
     /// Position int km of the moving body relative to the Sun
     ///
     /// [x, y, z]
->>>>>>> e398ef01
     pub position: [f32; 3],
+  
     /// Velocity in km/s of the moving body relative to the Sun
     ///
     /// [v_x, v_y, v_z]
